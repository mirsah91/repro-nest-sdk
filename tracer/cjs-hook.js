--- conflicted
+++ resolved
@@ -55,10 +55,6 @@
         for (const k of Object.getOwnPropertyNames(value)) {
             const d = Object.getOwnPropertyDescriptor(value, k);
             if (!d) continue;
-<<<<<<< HEAD
-
-=======
->>>>>>> 33dd28c0
             if ('value' in d) tagExports(d.value, filename, seen, depth + 1);
 
             if (typeof d.get === 'function') {
